#![allow(non_snake_case)]

use std::fmt::Debug;
use serde::{Deserialize};

use crate::{Result, Error};
use std::collections::BTreeMap;

//pub enum Resource {
//    Deployment,
//    Crd(String)
//}

/// Simplified resource representation
#[derive(Clone, Debug)]
pub struct ApiResource {
    /// API Resource name
    pub resource: String,
    /// API Group
    pub group: String,
    /// Namespace the resources reside
<<<<<<< HEAD
    pub namespace: Option<String>,
=======
    pub namespace: String,
    pub version: String,
>>>>>>> b64ca834
}

/// Create a list request for a Resource
///
/// Useful to fully re-fetch the state.
<<<<<<< HEAD
pub fn list_all_resource_entries(r: &ApiResource) -> Result<http::Request<Vec<u8>>> {
    let urlstr = if let Some(ns) = &r.namespace {
        format!("/apis/{group}/v1/namespaces/{ns}/{resource}?",
            group = r.group, resource = r.resource, ns = ns)
    } else {
        format!("/apis/{group}/v1/{resource}?",
            group = r.group, resource = r.resource)
    };

=======
pub fn list_all_crd_entries(r: &ApiResource) -> Result<http::Request<Vec<u8>>> {
    let urlstr = format!("/apis/{group}/{version}/namespaces/{ns}/{resource}?",
        group = r.group, version = r.version, resource = r.resource, ns = r.namespace);
>>>>>>> b64ca834
    let urlstr = url::form_urlencoded::Serializer::new(urlstr).finish();
    let mut req = http::Request::get(urlstr);
    req.body(vec![]).map_err(Error::from)
}


/// Create watch request for a ApiResource at a given resourceVer
///
/// Should be used continuously
<<<<<<< HEAD
pub fn watch_resource_entries_after(r: &ApiResource, ver: &str) -> Result<http::Request<Vec<u8>>> {
    let urlstr = if let Some(ns) = &r.namespace {
        format!("/apis/{group}/v1/namespaces/{ns}/{resource}?",
            group = r.group, resource = r.resource, ns = ns)
    } else {
        format!("/apis/{group}/v1/{resource}?",
            group = r.group, resource = r.resource)
    };
=======
pub fn watch_crd_entries_after(r: &ApiResource, ver: &str) -> Result<http::Request<Vec<u8>>> {
    let urlstr = format!("/apis/{group}/{version}/namespaces/{ns}/{resource}?",
        group = r.group, version = r.version, resource = r.resource, ns = r.namespace);
>>>>>>> b64ca834
    let mut qp = url::form_urlencoded::Serializer::new(urlstr);

    qp.append_pair("timeoutSeconds", "10");
    qp.append_pair("watch", "true");
    qp.append_pair("resourceVersion", ver);

    let urlstr = qp.finish();
    let mut req = http::Request::get(urlstr);
    req.body(vec![]).map_err(Error::from)
}



// -------------------------------------------------------
// structs + trait relevant to reflector

/// ApiError for when things fail
///
/// This can be parsed into as a fallback in various places
/// `WatchEvents` has a particularly egregious use of it.
#[derive(Deserialize, Debug)]
pub struct ApiError {
    pub status: String,
    #[serde(default)]
    pub message: Option<String>,
    #[serde(default)]
    pub reason: Option<String>,
    code: u16,
}

/// Events from a watch query
///
/// Should expect a one of these per line from `watch_resource_entries_after`
#[derive(Deserialize)]
#[serde(tag = "type", content = "object", rename_all = "UPPERCASE")]
pub enum WatchEvent<T> where
  T: Clone
{
    Added(T),
    Modified(T),
    Deleted(T),
    Error(ApiError),
}

impl<T> Debug for WatchEvent<T> where
   T: Clone
{
    fn fmt(&self, f: &mut std::fmt::Formatter) -> std::fmt::Result {
        match &self {
            WatchEvent::Added(_) =>  write!(f, "Added event"),
            WatchEvent::Modified(_) =>  write!(f, "Modified event"),
            WatchEvent::Deleted(_) =>  write!(f, "Deleted event"),
            WatchEvent::Error(e) =>  write!(f, "Error event: {:?}", e),
        }
    }
}

/// Basic resource result wrapper struct
///
/// Expected to be used by `ResourceList` and `WatchEvent`
/// Because it's experimental, it's not exposed outside the crate.
#[derive(Deserialize, Clone)]
pub struct Resource<T> where
  T: Clone
{
    pub apiVersion: Option<String>,
    pub kind: Option<String>,
    pub metadata: Metadata,
    pub spec: T,
    // Status?
}


/// Basic Metadata struct
///
/// Only parses a few fields relevant to a reflector.
/// Because it's experimental, it's not exposed outside the crate.
///
/// It's a simplified version of:
/// `[k8s_openapi::apimachinery::pkg::apis::meta::v1::ObjectMeta](https://docs.rs/k8s-openapi/0.4.0/k8s_openapi/apimachinery/pkg/apis/meta/v1/struct.ObjectMeta.html)`
#[derive(Deserialize, Clone, Default)]
pub struct Metadata {
    #[serde(default, skip_serializing_if = "String::is_empty")]
    pub name: String,
    #[serde(default, skip_serializing_if = "BTreeMap::is_empty")]
    pub annotations: BTreeMap<String, String>,
    // TODO: generation?
    #[serde(default, skip_serializing_if = "String::is_empty")]
    pub resourceVersion: String,
}

/// Basic Resource List
///
/// Expected to be returned by a query from `list_all_resource_entries`
/// Because it's experimental, it's not exposed outside the crate.
///
/// It can generally be used in place of DeploymentList, NodeList, etc
/// because [they all tend to have these fields](https://docs.rs/k8s-openapi/0.4.0/k8s_openapi/apimachinery/pkg/apis/meta/v1/struct.ObjectMeta.html?search=List).
#[derive(Deserialize)]
pub struct ResourceList<T> where
  T: Clone
{
    pub metadata: Metadata,
    #[serde(bound(deserialize = "Vec<T>: Deserialize<'de>"))]
    pub items: Vec<T>,
}<|MERGE_RESOLUTION|>--- conflicted
+++ resolved
@@ -19,32 +19,22 @@
     /// API Group
     pub group: String,
     /// Namespace the resources reside
-<<<<<<< HEAD
     pub namespace: Option<String>,
-=======
-    pub namespace: String,
+    /// API version of the resource
     pub version: String,
->>>>>>> b64ca834
 }
 
 /// Create a list request for a Resource
 ///
 /// Useful to fully re-fetch the state.
-<<<<<<< HEAD
 pub fn list_all_resource_entries(r: &ApiResource) -> Result<http::Request<Vec<u8>>> {
     let urlstr = if let Some(ns) = &r.namespace {
-        format!("/apis/{group}/v1/namespaces/{ns}/{resource}?",
-            group = r.group, resource = r.resource, ns = ns)
+        format!("/apis/{group}/{version}/namespaces/{ns}/{resource}?",
+            group = r.group, version = r.version, resource = r.resource, ns = ns)
     } else {
-        format!("/apis/{group}/v1/{resource}?",
-            group = r.group, resource = r.resource)
+        format!("/apis/{group}/{version}/{resource}?",
+            group = r.group, version = r.version, resource = r.resource)
     };
-
-=======
-pub fn list_all_crd_entries(r: &ApiResource) -> Result<http::Request<Vec<u8>>> {
-    let urlstr = format!("/apis/{group}/{version}/namespaces/{ns}/{resource}?",
-        group = r.group, version = r.version, resource = r.resource, ns = r.namespace);
->>>>>>> b64ca834
     let urlstr = url::form_urlencoded::Serializer::new(urlstr).finish();
     let mut req = http::Request::get(urlstr);
     req.body(vec![]).map_err(Error::from)
@@ -54,20 +44,14 @@
 /// Create watch request for a ApiResource at a given resourceVer
 ///
 /// Should be used continuously
-<<<<<<< HEAD
 pub fn watch_resource_entries_after(r: &ApiResource, ver: &str) -> Result<http::Request<Vec<u8>>> {
     let urlstr = if let Some(ns) = &r.namespace {
-        format!("/apis/{group}/v1/namespaces/{ns}/{resource}?",
-            group = r.group, resource = r.resource, ns = ns)
+        format!("/apis/{group}/{version}/namespaces/{ns}/{resource}?",
+            group = r.group, version = r.version, resource = r.resource, ns = ns)
     } else {
-        format!("/apis/{group}/v1/{resource}?",
-            group = r.group, resource = r.resource)
+        format!("/apis/{group}/{version}/{resource}?",
+            group = r.group, version = r.version, resource = r.resource)
     };
-=======
-pub fn watch_crd_entries_after(r: &ApiResource, ver: &str) -> Result<http::Request<Vec<u8>>> {
-    let urlstr = format!("/apis/{group}/{version}/namespaces/{ns}/{resource}?",
-        group = r.group, version = r.version, resource = r.resource, ns = r.namespace);
->>>>>>> b64ca834
     let mut qp = url::form_urlencoded::Serializer::new(urlstr);
 
     qp.append_pair("timeoutSeconds", "10");
